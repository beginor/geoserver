/* Copyright (c) 2012 TOPP - www.openplans.org. All rights reserved.
 * This code is licensed under the GPL 2.0 license, available at the root
 * application directory.
 */
package org.geoserver.gwc.web.layer;

<<<<<<< HEAD
import static org.junit.Assert.*;
=======
import static junit.framework.Assert.assertEquals;
import static junit.framework.Assert.assertNotNull;
>>>>>>> 50acf49b
import static org.mockito.Matchers.same;
import static org.mockito.Mockito.mock;
import static org.mockito.Mockito.when;

import org.apache.wicket.model.IModel;
import org.apache.wicket.model.Model;
import org.geoserver.catalog.FeatureTypeInfo;
import org.geoserver.catalog.LayerInfo;
import org.geoserver.catalog.MetadataMap;
import org.geoserver.catalog.ResourceInfo;
import org.geoserver.gwc.GWC;
import org.geoserver.gwc.config.GWCConfig;
import org.geoserver.gwc.layer.GeoServerTileLayer;
import org.geoserver.gwc.layer.GeoServerTileLayerInfo;
import org.geoserver.gwc.layer.GeoServerTileLayerInfoImpl;
import org.geoserver.gwc.layer.TileLayerInfoUtil;
import org.junit.After;
import org.junit.Before;
import org.junit.Test;

public class LayerEditCacheOptionsTabPanelInfoTest {

    LayerEditCacheOptionsTabPanelInfo panelInfo;

    GWCConfig defaults;

    GWC gwc;

    IModel<? extends ResourceInfo> resourceModel;

    LayerInfo layer;

    IModel<LayerInfo> layerModel;

    @Before
    public void setUp() throws Exception {
        panelInfo = new LayerEditCacheOptionsTabPanelInfo();
        gwc = mock(GWC.class);
        GWC.set(gwc);

        defaults = GWCConfig.getOldDefaults();
        when(gwc.getConfig()).thenReturn(defaults);

        FeatureTypeInfo resource = mock(FeatureTypeInfo.class);
        when(resource.getPrefixedName()).thenReturn("topp:states");

        layer = mock(LayerInfo.class);
        when(layer.getResource()).thenReturn(resource);
        MetadataMap mdm = new MetadataMap();
        when(layer.getMetadata()).thenReturn(mdm);
        resourceModel = new Model<ResourceInfo>(resource);
        layerModel = new Model<LayerInfo>(layer);
    }

    @After
    public void tearDown() {
        GWC.set(null);
    }

<<<<<<< HEAD
    @Test
    public void testCreateOwnModelNew() {
=======
    @Test public void testCreateOwnModelNew() {
>>>>>>> 50acf49b
        final boolean isNew = true;

        IModel<GeoServerTileLayerInfo> ownModel;
        ownModel = panelInfo.createOwnModel(resourceModel, layerModel, isNew);
        assertNotNull(ownModel);
        GeoServerTileLayerInfoImpl expected = TileLayerInfoUtil.loadOrCreate(layer, defaults);
        assertEquals(expected, ownModel.getObject());
    }

<<<<<<< HEAD
    @Test
    public void testCreateOwnModelExisting() {
=======
    @Test public void testCreateOwnModelExisting() {
>>>>>>> 50acf49b
        final boolean isNew = false;

        IModel<GeoServerTileLayerInfo> ownModel;
        ownModel = panelInfo.createOwnModel(resourceModel, layerModel, isNew);
        assertNotNull(ownModel);
        GeoServerTileLayerInfo expected = TileLayerInfoUtil.loadOrCreate(layer, defaults);
        assertEquals(expected, ownModel.getObject());

        GeoServerTileLayer tileLayer = mock(GeoServerTileLayer.class);
        expected = new GeoServerTileLayerInfoImpl();
        expected.setEnabled(true);
        when(tileLayer.getInfo()).thenReturn(expected);
        when(gwc.getTileLayer(same(layer))).thenReturn(tileLayer);

        ownModel = panelInfo.createOwnModel(resourceModel, layerModel, isNew);
        assertEquals(expected, ownModel.getObject());
    }
}<|MERGE_RESOLUTION|>--- conflicted
+++ resolved
@@ -4,12 +4,7 @@
  */
 package org.geoserver.gwc.web.layer;
 
-<<<<<<< HEAD
 import static org.junit.Assert.*;
-=======
-import static junit.framework.Assert.assertEquals;
-import static junit.framework.Assert.assertNotNull;
->>>>>>> 50acf49b
 import static org.mockito.Matchers.same;
 import static org.mockito.Mockito.mock;
 import static org.mockito.Mockito.when;
@@ -69,12 +64,8 @@
         GWC.set(null);
     }
 
-<<<<<<< HEAD
     @Test
     public void testCreateOwnModelNew() {
-=======
-    @Test public void testCreateOwnModelNew() {
->>>>>>> 50acf49b
         final boolean isNew = true;
 
         IModel<GeoServerTileLayerInfo> ownModel;
@@ -84,12 +75,9 @@
         assertEquals(expected, ownModel.getObject());
     }
 
-<<<<<<< HEAD
     @Test
     public void testCreateOwnModelExisting() {
-=======
-    @Test public void testCreateOwnModelExisting() {
->>>>>>> 50acf49b
+
         final boolean isNew = false;
 
         IModel<GeoServerTileLayerInfo> ownModel;
