--- conflicted
+++ resolved
@@ -6,11 +6,7 @@
  <parent>
   <groupId>org.geoserver</groupId>
   <artifactId>geoserver</artifactId>
-<<<<<<< HEAD
-  <version>2.2-RC2</version>
-=======
   <version>2.2-RC3</version>
->>>>>>> dd4c2caa
  </parent>
 
  <groupId>org.geoserver</groupId>
@@ -22,29 +18,17 @@
   <dependency>
    <groupId>org.geoserver</groupId>
    <artifactId>main</artifactId>
-<<<<<<< HEAD
-   <version>2.2-RC2</version>
-=======
    <version>2.2-RC3</version>
->>>>>>> dd4c2caa
   </dependency>
   <dependency>
    <groupId>org.geoserver</groupId>
    <artifactId>rest</artifactId>
-<<<<<<< HEAD
-   <version>2.2-RC2</version>
-=======
    <version>2.2-RC3</version>
->>>>>>> dd4c2caa
   </dependency>
   <dependency>
    <groupId>org.geoserver</groupId>
    <artifactId>wms</artifactId>
-<<<<<<< HEAD
-   <version>2.2-RC2</version>
-=======
    <version>2.2-RC3</version>
->>>>>>> dd4c2caa
   </dependency>
   <dependency>
    <groupId>jdom</groupId>
